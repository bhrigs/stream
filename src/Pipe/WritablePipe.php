<?php

/*
 * This file is part of the stream package for Icicle, a library for writing asynchronous code in PHP.
 *
 * @copyright 2015 Aaron Piotrowski. All rights reserved.
 * @license MIT See the LICENSE file that was distributed with this source code for more information.
 */

namespace Icicle\Stream\Pipe;

use Icicle\Awaitable\{Delayed, Exception\TimeoutException};
use Icicle\Loop;
use Icicle\Loop\Watcher\Io;
use Icicle\Stream\Exception\{ClosedException, FailureException, UnwritableException};
use Icicle\Stream\{StreamResource, WritableStream};
use Throwable;

class WritablePipe extends StreamResource implements WritableStream
{
    /**
     * Queue of data to write and promises to resolve when that data is written (or fails to write).
     * Data is stored as an array: [string, int, int|float|null, Delayed].
     *
     * @var \SplQueue
     */
    private $writeQueue;

    /**
     * @var bool
     */
    private $writable = true;

    /**
     * @var \Icicle\Loop\Watcher\Io
     */
    private $await;

    /**
     * @param resource $resource Stream resource.
     * @param bool $autoClose True to close the resource on destruct, false to leave it open.
     */
    public function __construct($resource, bool $autoClose = true)
    {
        parent::__construct($resource, $autoClose);

        stream_set_write_buffer($resource, 0);
        stream_set_chunk_size($resource, self::CHUNK_SIZE);

        $this->writeQueue = new \SplQueue();
    }

    /**
     * Frees resources associated with this object from the loop.
     */
    public function __destruct()
    {
        parent::__destruct();
        $this->free();
    }

    /**
     * {@inheritdoc}
     */
    public function close()
    {
        parent::close();
        $this->free();
    }

    /**
     * Frees all resources used by the writable stream.
     *
     * @param \Throwable|null $exception
     */
    private function free(Throwable $exception = null)
    {
        $this->writable = false;

        if (null !== $this->await) {
            $this->await->free();
        }

        while (!$this->writeQueue->isEmpty()) {
            /** @var \Icicle\Awaitable\Delayed $delayed */
            list( , , , $delayed) = $this->writeQueue->shift();
            $delayed->cancel(
                $exception = $exception ?: new ClosedException('The stream was unexpectedly closed.')
            );
        }
    }

    /**
     * {@inheritdoc}
     */
    public function write(string $data, float $timeout = 0): \Generator
    {
        return $this->send($data, $timeout, false);
    }

    /**
     * Writes the given data to the stream, immediately making the stream unwritable if $end is true.
     *
     * @param string $data
     * @param int $timeout
     * @param bool $end
     *
     * @return \Generator
     *
     * @throws \Icicle\Stream\Exception\UnwritableException If the stream is no longer writable.
     * @throws \Icicle\Stream\Exception\FailureException If writing to the stream fails.
     */
    private function send(string $data, float $timeout = 0, bool $end = false): \Generator
    {
        if (!$this->isWritable()) {
            throw new UnwritableException('The stream is no longer writable.');
        }

        $length = strlen($data);
        $written = 0;

        if ($end) {
            $this->writable = false;
        }

        try {
            if ($this->writeQueue->isEmpty()) {
                if (0 === $length) {
                    return $written;
                }

                // Error reporting suppressed since fwrite() emits E_WARNING if the pipe is broken or the buffer is full.
                $written = @fwrite($this->getResource(), $data, self::CHUNK_SIZE);

                if (false === $written) {
                    $message = 'Failed to write to stream.';
                    if ($error = error_get_last()) {
                        $message .= sprintf(' Errno: %d; %s', $error['type'], $error['message']);
                    }
                    throw new FailureException($message);
                }

                if ($length <= $written) {
                    return $written;
                }

                $data = substr($data, $written);
            }

            $delayed = new Delayed();
            $this->writeQueue->push([$data, $written, $timeout, $delayed]);

            if (null === $this->await) {
                $this->await = $this->createAwait($this->getResource(), $this->writeQueue);
                $this->await->listen($timeout);
            } elseif (!$this->await->isPending()) {
                $this->await->listen($timeout);
            }

<<<<<<< HEAD
            return yield $delayed;
        } catch (Throwable $exception) {
            if ($this->isOpen()) {
                $this->free($exception);
            }
=======
            yield $delayed;
        } catch (Exception $exception) {
            $this->free($exception);
>>>>>>> 752aed58
            throw $exception;
        } finally {
            if ($end && $this->isOpen()) {
                $this->close();
            }
        }
    }

    /**
     * {@inheritdoc}
     */
    public function end(string $data = '', float $timeout = 0): \Generator
    {
        return $this->send($data, $timeout, true);
    }

    /**
     * @coroutine
     *
     * Returns a coroutine that is fulfilled when the stream is ready to receive data (output buffer is not full).
     *
     * @param float|int $timeout Number of seconds until the returned promise is rejected with a TimeoutException
     *     if the data cannot be written to the stream. Use null for no timeout.
     *
     * @return \Generator
     *
     * @resolve int Always resolves with 0.
     *
     * @throws \Icicle\Stream\Exception\UnwritableException If the stream is no longer writable.
     * @throws \Icicle\Stream\Exception\ClosedException If the stream has been closed.
     */
    public function await(float $timeout = 0): \Generator
    {
        if (!$this->isWritable()) {
            throw new UnwritableException('The stream is no longer writable.');
        }

        $delayed = new Delayed();
        $this->writeQueue->push(['', 0, $timeout, $delayed]);

        if (null === $this->await) {
            $this->await = $this->createAwait($this->getResource(), $this->writeQueue);
            $this->await->listen($timeout);
        } elseif (!$this->await->isPending()) {
            $this->await->listen($timeout);
        }

        try {
<<<<<<< HEAD
            return yield $delayed;
        } catch (Throwable $exception) {
            if ($this->isOpen()) {
                $this->free($exception);
            }
=======
            yield $delayed;
        } catch (Exception $exception) {
            $this->free($exception);
>>>>>>> 752aed58
            throw $exception;
        }
    }

    /**
     * {@inheritdoc}
     */
    public function isWritable(): bool
    {
        return $this->writable;
    }

    /**
     * {@inheritdoc}
     *
     * @param float|int $timeout Timeout for await if a write was pending.
     */
    public function rebind(float $timeout = 0)
    {
        if (null !== $this->await) {
            $pending = $this->await->isPending();
            $this->await->free();

            $this->await = $this->createAwait($this->getResource(), $this->writeQueue);

            if ($pending) {
                $this->await->listen($timeout);
            }
        }
    }

    /**
     * @param resource $resource
     * @param \SplQueue $writeQueue
     *
     * @return \Icicle\Loop\Watcher\Io
     */
    private function createAwait($resource, \SplQueue $writeQueue): Io
    {
        return Loop\await($resource, static function ($resource, bool $expired, Io $await) use ($writeQueue) {
            /** @var \Icicle\Awaitable\Delayed $delayed */
            list($data, $previous, $timeout, $delayed) = $writeQueue->shift();

            if ($expired) {
                $delayed->reject(new TimeoutException('Writing to the socket timed out.'));
                return;
            }

            $length = strlen($data);

            if (0 === $length) {
                $delayed->resolve($previous);
            } else {
                // Error reporting suppressed since fwrite() emits E_WARNING if the pipe is broken or the buffer is full.
                $written = @fwrite($resource, $data, self::CHUNK_SIZE);

                if (false === $written || 0 === $written) {
                    $message = 'Failed to write to stream.';
                    if ($error = error_get_last()) {
                        $message .= sprintf(' Errno: %d; %s', $error['type'], $error['message']);
                    }
                    $delayed->reject(new FailureException($message));
                    return;
                }

                if ($length <= $written) {
                    $delayed->resolve($written + $previous);
                } else {
                    $data = substr($data, $written);
                    $written += $previous;
                    $writeQueue->unshift([$data, $written, $timeout, $delayed]);
                }
            }

            if (!$writeQueue->isEmpty()) {
                list( , , $timeout) = $writeQueue->bottom();
                $await->listen($timeout);
            }
        });
    }
}<|MERGE_RESOLUTION|>--- conflicted
+++ resolved
@@ -157,17 +157,9 @@
                 $this->await->listen($timeout);
             }
 
-<<<<<<< HEAD
             return yield $delayed;
         } catch (Throwable $exception) {
-            if ($this->isOpen()) {
-                $this->free($exception);
-            }
-=======
-            yield $delayed;
-        } catch (Exception $exception) {
             $this->free($exception);
->>>>>>> 752aed58
             throw $exception;
         } finally {
             if ($end && $this->isOpen()) {
@@ -216,17 +208,9 @@
         }
 
         try {
-<<<<<<< HEAD
             return yield $delayed;
         } catch (Throwable $exception) {
-            if ($this->isOpen()) {
-                $this->free($exception);
-            }
-=======
-            yield $delayed;
-        } catch (Exception $exception) {
             $this->free($exception);
->>>>>>> 752aed58
             throw $exception;
         }
     }
