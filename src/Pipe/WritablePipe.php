<?php

/*
 * This file is part of the stream package for Icicle, a library for writing asynchronous code in PHP.
 *
 * @copyright 2015 Aaron Piotrowski. All rights reserved.
 * @license MIT See the LICENSE file that was distributed with this source code for more information.
 */

namespace Icicle\Stream\Pipe;

use Icicle\Awaitable\{Delayed, Exception\TimeoutException};
use Icicle\Loop;
use Icicle\Loop\Watcher\Io;
use Icicle\Stream\Exception\{ClosedException, FailureException, UnwritableException};
use Icicle\Stream\{StreamResource, WritableStream};
use Throwable;

class WritablePipe extends StreamResource implements WritableStream
{
    /**
     * Queue of data to write and promises to resolve when that data is written (or fails to write).
     * Data is stored as an array: [string, int, int|float|null, Delayed].
     *
     * @var \SplQueue
     */
    private $writeQueue;

    /**
     * @var bool
     */
    private $writable = true;

    /**
     * @var \Icicle\Loop\Watcher\Io|null
     */
    private $await;

    /**
     * @var \Closure
     */
    private $onCancelled;

    /**
     * @param resource $resource Stream resource.
     * @param bool $autoClose True to close the resource on destruct, false to leave it open.
     */
    public function __construct($resource, bool $autoClose = true)
    {
        parent::__construct($resource, $autoClose);

        stream_set_write_buffer($resource, 0);
        stream_set_chunk_size($resource, self::CHUNK_SIZE);

        $this->writeQueue = new \SplQueue();

        $this->onCancelled = function (Exception $exception) {
            $this->free($exception);
        };
    }

    /**
     * Frees resources associated with this object from the loop.
     */
    public function __destruct()
    {
        parent::__destruct();
        $this->free();
    }

    /**
     * {@inheritdoc}
     */
    public function close()
    {
        parent::close();
        $this->free();
    }

    /**
     * Frees all resources used by the writable stream.
     *
     * @param \Throwable|null $exception
     */
    private function free(Throwable $exception = null)
    {
        $this->writable = false;

        if (null !== $this->await) {
            $this->await->free();
        }

        while (!$this->writeQueue->isEmpty()) {
            /** @var \Icicle\Awaitable\Delayed $delayed */
            list( , , , $delayed) = $this->writeQueue->shift();
            $delayed->cancel(
                $exception = $exception ?: new ClosedException('The stream was unexpectedly closed.')
            );
        }
    }

    /**
     * {@inheritdoc}
     */
    public function write(string $data, float $timeout = 0): \Generator
    {
        return $this->send($data, $timeout, false);
    }

    /**
     * Writes the given data to the stream, immediately making the stream unwritable if $end is true.
     *
     * @param string $data
     * @param int $timeout
     * @param bool $end
     *
     * @return \Generator
     *
     * @throws \Icicle\Stream\Exception\UnwritableException If the stream is no longer writable.
     * @throws \Icicle\Stream\Exception\FailureException If writing to the stream fails.
     */
    private function send(string $data, float $timeout = 0, bool $end = false): \Generator
    {
        if (!$this->isWritable()) {
            throw new UnwritableException('The stream is no longer writable.');
        }

        $length = strlen($data);
        $written = 0;

        if ($end) {
            $this->writable = false;
        }

        try {
            if ($this->writeQueue->isEmpty()) {
                if (0 === $length) {
                    return $written;
                }

                // Error reporting suppressed since fwrite() emits E_WARNING if the pipe is broken or the buffer is full.
                $written = @fwrite($this->getResource(), $data, self::CHUNK_SIZE);

                if (false === $written) {
                    $message = 'Failed to write to stream.';
                    if ($error = error_get_last()) {
                        $message .= sprintf(' Errno: %d; %s', $error['type'], $error['message']);
                    }
                    throw new FailureException($message);
                }

                if ($length <= $written) {
                    return $written;
                }

                $data = substr($data, $written);
            }

            if (null === $this->await) {
                $this->await = $this->createAwait($this->getResource(), $this->writeQueue);
                $this->await->listen($timeout);
            } elseif (!$this->await->isPending()) {
                $this->await->listen($timeout);
            }

<<<<<<< HEAD
            return yield $delayed;
        } catch (Throwable $exception) {
=======
            $delayed = new Delayed($this->onCancelled);
            $this->writeQueue->push([$data, $written, $timeout, $delayed]);

            yield $delayed;
        } catch (Exception $exception) {
>>>>>>> 74240844
            $this->free($exception);
            throw $exception;
        } finally {
            if ($end && $this->isOpen()) {
                $this->close();
            }
        }
    }

    /**
     * {@inheritdoc}
     */
    public function end(string $data = '', float $timeout = 0): \Generator
    {
        return $this->send($data, $timeout, true);
    }

    /**
     * @coroutine
     *
     * Returns a coroutine that is fulfilled when the stream is ready to receive data (output buffer is not full).
     *
     * @param float|int $timeout Number of seconds until the returned promise is rejected with a TimeoutException
     *     if the data cannot be written to the stream. Use null for no timeout.
     *
     * @return \Generator
     *
     * @resolve int Always resolves with 0.
     *
     * @throws \Icicle\Stream\Exception\UnwritableException If the stream is no longer writable.
     * @throws \Icicle\Stream\Exception\ClosedException If the stream has been closed.
     */
    public function await(float $timeout = 0): \Generator
    {
        if (!$this->isWritable()) {
            throw new UnwritableException('The stream is no longer writable.');
        }

        if (null === $this->await) {
            $this->await = $this->createAwait($this->getResource(), $this->writeQueue);
            $this->await->listen($timeout);
        } elseif (!$this->await->isPending()) {
            $this->await->listen($timeout);
        }

        $delayed = new Delayed($this->onCancelled);
        $this->writeQueue->push(['', 0, $timeout, $delayed]);

        try {
            return yield $delayed;
        } catch (Throwable $exception) {
            $this->free($exception);
            throw $exception;
        }
    }

    /**
     * {@inheritdoc}
     */
    public function isWritable(): bool
    {
        return $this->writable;
    }

    /**
     * {@inheritdoc}
     *
     * @param float|int $timeout Timeout for await if a write was pending.
     */
    public function rebind(float $timeout = 0)
    {
        if (null !== $this->await) {
            $pending = $this->await->isPending();
            $this->await->free();

            $this->await = $this->createAwait($this->getResource(), $this->writeQueue);

            if ($pending) {
                $this->await->listen($timeout);
            }
        }
    }

    /**
     * @param resource $resource
     * @param \SplQueue $writeQueue
     *
     * @return \Icicle\Loop\Watcher\Io
     */
    private function createAwait($resource, \SplQueue $writeQueue): Io
    {
        return Loop\await($resource, static function ($resource, bool $expired, Io $await) use ($writeQueue) {
            /** @var \Icicle\Awaitable\Delayed $delayed */
            list($data, $previous, $timeout, $delayed) = $writeQueue->shift();

            if ($expired) {
                $delayed->reject(new TimeoutException('Writing to the socket timed out.'));
                return;
            }

            $length = strlen($data);

            if (0 === $length) {
                $delayed->resolve($previous);
            } else {
                // Error reporting suppressed since fwrite() emits E_WARNING if the pipe is broken or the buffer is full.
                $written = @fwrite($resource, $data, self::CHUNK_SIZE);

                if (false === $written || 0 === $written) {
                    $message = 'Failed to write to stream.';
                    if ($error = error_get_last()) {
                        $message .= sprintf(' Errno: %d; %s', $error['type'], $error['message']);
                    }
                    $delayed->reject(new FailureException($message));
                    return;
                }

                if ($length <= $written) {
                    $delayed->resolve($written + $previous);
                } else {
                    $data = substr($data, $written);
                    $written += $previous;
                    $writeQueue->unshift([$data, $written, $timeout, $delayed]);
                }
            }

            if (!$writeQueue->isEmpty()) {
                list( , , $timeout) = $writeQueue->bottom();
                $await->listen($timeout);
            }
        });
    }
}<|MERGE_RESOLUTION|>--- conflicted
+++ resolved
@@ -54,7 +54,7 @@
 
         $this->writeQueue = new \SplQueue();
 
-        $this->onCancelled = function (Exception $exception) {
+        $this->onCancelled = function (Throwable $exception) {
             $this->free($exception);
         };
     }
@@ -163,16 +163,11 @@
                 $this->await->listen($timeout);
             }
 
-<<<<<<< HEAD
+            $delayed = new Delayed($this->onCancelled);
+            $this->writeQueue->push([$data, $written, $timeout, $delayed]);
+
             return yield $delayed;
         } catch (Throwable $exception) {
-=======
-            $delayed = new Delayed($this->onCancelled);
-            $this->writeQueue->push([$data, $written, $timeout, $delayed]);
-
-            yield $delayed;
-        } catch (Exception $exception) {
->>>>>>> 74240844
             $this->free($exception);
             throw $exception;
         } finally {
