<?php

/*
 * This file is part of the stream package for Icicle, a library for writing asynchronous code in PHP.
 *
 * @copyright 2014-2015 Aaron Piotrowski. All rights reserved.
 * @license MIT See the LICENSE file that was distributed with this source code for more information.
 */

namespace Icicle\Stream\Text;

use Icicle\Exception\InvalidArgumentError;
use Icicle\Exception\UnsupportedError;
use Icicle\Stream;
<<<<<<< HEAD
use Icicle\Stream\Exception\{Error, InvalidArgumentError};
use Icicle\Stream\{ReadableStreamInterface, StreamInterface, Structures\Buffer};
=======
use Icicle\Stream\ReadableStream;
use Icicle\Stream\Structures\Buffer;
>>>>>>> 66e91d53

/**
 * Reads text from a stream.
 *
 * Requires mbstring to be available to do proper character decoding.
 */
class TextReader
{
    /**
     * @var \Icicle\Stream\ReadableStream The stream to read from.
     */
    private $stream;

    /**
     * @var string The name of the character encoding to use.
     */
    private $encoding;

    /**
     * @var \Icicle\Stream\Structures\Buffer
     */
    private $buffer;

    /**
     * @var string The string of bytes representing a newline in the configured encoding.
     */
    private $newLine;

    /**
     * Creates a new stream reader for a given stream.
     *
     * @param \Icicle\Stream\ReadableStream $stream The stream to read from.
     * @param string $encoding The character encoding to use.
     *
     * @throws \Icicle\Exception\UnsupportedError Thrown if the mbstring extension is not loaded.
     */
<<<<<<< HEAD
    public function __construct(ReadableStreamInterface $stream, string $encoding = 'UTF-8')
=======
    public function __construct(ReadableStream $stream, $encoding = 'UTF-8')
>>>>>>> 66e91d53
    {
        if (!extension_loaded('mbstring')) {
            throw new UnsupportedError('The mbstring extension is not loaded.');
        }

        if (!in_array($encoding, mb_list_encodings())) {
            throw new InvalidArgumentError("The encoding '$encoding' is not available.");
        }

        $this->stream = $stream;
        $this->encoding = $encoding;
        $this->buffer = new Buffer();
        $this->newLine = mb_convert_encoding("\n", $encoding, 'UTF-8');
    }

    /**
     * Gets the underlying stream.
     *
     * @return \Icicle\Stream\ReadableStream
     */
    public function getStream(): ReadableStreamInterface
    {
        return $this->stream;
    }

    /**
     * Determines if the stream is still open.
     *
     * @return bool
     */
    public function isOpen(): bool
    {
        return $this->stream->isOpen();
    }

    /**
     * Closes the stream reader and the underlying stream.
     */
    public function close()
    {
        $this->stream->close();
    }

    /**
     * @coroutine
     *
     * Returns the next sequence of characters without consuming them.
     *
     * @param int $length The number of characters to peek.
     * @param float|int $timeout Number of seconds until the returned promise is rejected with a TimeoutException
     *     if no data is received. Use 0 for no timeout.
     *
     * @return \Generator
     *
     * @resolve string String of characters read from the stream.
     *
     * @throws \Icicle\Awaitable\Exception\TimeoutException If the operation times out.
     * @throws \Icicle\Stream\Exception\BusyError If a read was already pending on the stream.
     * @throws \Icicle\Stream\Exception\UnreadableException If the stream is no longer readable.
     * @throws \Icicle\Stream\Exception\ClosedException If the stream is unexpectedly closed.
     */
    public function peek(int $length = 1, float $timeout = 0): \Generator
    {
        // Read chunks of bytes until we reach the desired length.
        while (mb_strlen((string) $this->buffer, $this->encoding) < $length && $this->stream->isReadable()) {
            $this->buffer->push(yield from $this->stream->read(0, null, $timeout));
        }

        return mb_substr((string) $this->buffer, 0, min($length, $this->buffer->getLength()), $this->encoding);
    }

    /**
     * @coroutine
     *
     * Reads a specific number of characters from the stream.
     *
     * @param int $length The number of characters to read.
     * @param float|int $timeout Number of seconds until the returned promise is rejected with a TimeoutException
     *     if no data is received. Use 0 for no timeout.
     *
     * @return \Generator
     *
     * @resolve string String of characters read from the stream.
     *
     * @throws \Icicle\Awaitable\Exception\TimeoutException If the operation times out.
     * @throws \Icicle\Stream\Exception\BusyError If a read was already pending on the stream.
     * @throws \Icicle\Stream\Exception\UnreadableException If the stream is no longer readable.
     * @throws \Icicle\Stream\Exception\ClosedException If the stream is unexpectedly closed.
     */
    public function read(int $length = 1, float $timeout = 0): \Generator
    {
        return $this->buffer->shift(strlen(yield from $this->peek($length, $timeout)));
    }

    /**
     * @coroutine
     *
     * Reads a single line from the stream.
     *
     * Reads from the stream until a newline is reached or the stream is closed.
     * The newline characters are included in the returned string. If reading ends
     * in the middle of a character, the trailing bytes are not consumed.
     *
     * @param float|int $timeout Number of seconds until the returned promise is rejected with a TimeoutException
     *     if no data is received. Use 0 for no timeout.
     *
     * @return \Generator
     *
     * @resolve string A line of text read from the stream.
     *
     * @throws \Icicle\Awaitable\Exception\TimeoutException If the operation times out.
     * @throws \Icicle\Stream\Exception\BusyError If a read was already pending on the stream.
     * @throws \Icicle\Stream\Exception\UnreadableException If the stream is no longer readable.
     * @throws \Icicle\Stream\Exception\ClosedException If the stream is unexpectedly closed.
     */
    public function readLine(float $timeout = 0): \Generator
    {
        $newLineSize = strlen($this->newLine);

        // Check if a new line is already in the buffer.
        if (($pos = $this->buffer->search($this->newLine)) !== false) {
            return $this->buffer->shift($pos + $newLineSize);
        }

        $this->buffer->push(yield from Stream\readUntil($this->stream, $this->newLine, 0, $timeout));

        if (($pos = $this->buffer->search($this->newLine)) !== false) {
            return $this->buffer->shift($pos + $newLineSize);
        }

        return $this->buffer->shift(strlen(mb_strcut((string) $this->buffer, 0, null, $this->encoding)));
    }

    /**
     * @coroutine
     *
     * Reads all characters from the stream until the end of the stream is reached.
     *
     * If the stream ends in the middle of a character, the left over bytes will be discarded.
     *
     * @param int $maxLength The maximum number of bytes to read.
     * @param float|int $timeout Number of seconds until the returned promise is rejected with a TimeoutException
     *     if no data is received. Use 0 for no timeout.
     *
     * @return \Generator
     *
     * @resolve string The contents of the stream.
     *
     * @throws \Icicle\Awaitable\Exception\TimeoutException If the operation times out.
     * @throws \Icicle\Stream\Exception\BusyError If a read was already pending on the stream.
     * @throws \Icicle\Stream\Exception\UnreadableException If the stream is no longer readable.
     * @throws \Icicle\Stream\Exception\ClosedException If the stream is unexpectedly closed.
     */
    public function readAll(int $maxlength = 0, float $timeout = 0): \Generator
    {
        $this->buffer->push(yield from Stream\readAll($this->stream, $maxlength, $timeout));
        return $this->buffer->shift(strlen(mb_strcut((string) $this->buffer, 0, null, $this->encoding)));
    }

    /**
     * @coroutine
     *
     * Reads and parses characters from the stream according to a format.
     *
     * The format string is of the same format as `sscanf()`.
     *
     * @param string $format The parse format.
     * @param float|int $timeout Number of seconds until the returned promise is rejected with a TimeoutException
     *     if no data is received. Use 0 for no timeout.
     *
     * @return \Generator
     *
     * @resolve array An array of parsed values.
     *
     * @throws \Icicle\Awaitable\Exception\TimeoutException If the operation times out.
     * @throws \Icicle\Stream\Exception\BusyError If a read was already pending on the stream.
     * @throws \Icicle\Stream\Exception\UnreadableException If the stream is no longer readable.
     * @throws \Icicle\Stream\Exception\ClosedException If the stream is unexpectedly closed.
     *
     * @see http://php.net/sscanf
     */
    public function scan(string $format, float $timeout = 0): \Generator
    {
        // Read from the stream chunk by chunk, attempting to satisfy the format
        // string each time until the format successfully parses or the end of
        // the stream is reached.
        while (true) {
            $result = sscanf((string) $this->buffer, $format . '%n');
            $length = $result ? array_pop($result) : null;

            // If the format string was satisfied, consume the used characters and
            // return the parsed results.
            if ($length !== null && $length < $this->buffer->getLength()) {
                $this->buffer->shift($length);
                return $result;
            }

            // Read more into the buffer if possible.
            if ($this->stream->isReadable()) {
                $this->buffer->push(yield from $this->stream->read(0, null, $timeout));
            } else {
                // Format string can't be satisfied.
                return [];
            }
        }
    }
}<|MERGE_RESOLUTION|>--- conflicted
+++ resolved
@@ -9,16 +9,9 @@
 
 namespace Icicle\Stream\Text;
 
-use Icicle\Exception\InvalidArgumentError;
-use Icicle\Exception\UnsupportedError;
+use Icicle\Exception\{InvalidArgumentError, UnsupportedError};
 use Icicle\Stream;
-<<<<<<< HEAD
-use Icicle\Stream\Exception\{Error, InvalidArgumentError};
-use Icicle\Stream\{ReadableStreamInterface, StreamInterface, Structures\Buffer};
-=======
-use Icicle\Stream\ReadableStream;
-use Icicle\Stream\Structures\Buffer;
->>>>>>> 66e91d53
+use Icicle\Stream\{ReadableStream, Structures\Buffer};
 
 /**
  * Reads text from a stream.
@@ -55,11 +48,7 @@
      *
      * @throws \Icicle\Exception\UnsupportedError Thrown if the mbstring extension is not loaded.
      */
-<<<<<<< HEAD
-    public function __construct(ReadableStreamInterface $stream, string $encoding = 'UTF-8')
-=======
-    public function __construct(ReadableStream $stream, $encoding = 'UTF-8')
->>>>>>> 66e91d53
+    public function __construct(ReadableStream $stream, string $encoding = 'UTF-8')
     {
         if (!extension_loaded('mbstring')) {
             throw new UnsupportedError('The mbstring extension is not loaded.');
@@ -80,7 +69,7 @@
      *
      * @return \Icicle\Stream\ReadableStream
      */
-    public function getStream(): ReadableStreamInterface
+    public function getStream(): ReadableStream
     {
         return $this->stream;
     }
