--- conflicted
+++ resolved
@@ -168,17 +168,7 @@
             $awaitable = $this->delayed->timeout($timeout);
         }
 
-<<<<<<< HEAD
-        try {
-            $data = yield $awaitable;
-        } finally {
-            $this->delayed = null;
-        }
-
-        return $data;
-=======
-        yield $awaitable;
->>>>>>> 7e10d1ed
+        return yield $awaitable;
     }
 
     /**
@@ -211,8 +201,6 @@
      */
     public function unshift(string $data)
     {
-        $data = (string) $data;
-
         if (!strlen($data)) {
             return;
         }
