<?php

/*
 * This file is part of the stream package for Icicle, a library for writing asynchronous code in PHP.
 *
 * @copyright 2014-2015 Aaron Piotrowski. All rights reserved.
 * @license MIT See the LICENSE file that was distributed with this source code for more information.
 */

namespace Icicle\Stream;

<<<<<<< HEAD
use Icicle\Promise\Deferred;
use Icicle\Stream\Exception\{
    BusyError,
    ClosedException,
    InvalidArgumentError,
    UnreadableException,
    UnwritableException
};
=======
use Exception;
use Icicle\Awaitable\Delayed;
use Icicle\Exception\InvalidArgumentError;
use Icicle\Stream\Exception\BusyError;
use Icicle\Stream\Exception\ClosedException;
use Icicle\Stream\Exception\UnreadableException;
use Icicle\Stream\Exception\UnwritableException;
>>>>>>> 66e91d53

/**
 * Serves as buffer that implements the stream interface, allowing consumers to be notified when data is available in
 * the buffer. This class by itself is not particularly useful, but it can be extended to add functionality upon reading 
 * or writing, as well as acting as an example of how stream classes can be implemented.
 */
class MemoryStream implements DuplexStream
{
    /**
     * @var \Icicle\Stream\Structures\Buffer
     */
    private $buffer;
    
    /**
     * @var bool
     */
    private $open = true;
    
    /**
     * @var bool
     */
    private $writable = true;
    
    /**
     * @var \Icicle\Awaitable\Delayed|null
     */
    private $delayed;
    
    /**
     * @var int
     */
    private $length;
    
    /**
     * @var string|null
     */
    private $byte;

    /**
     * @var int
     */
    private $hwm;

    /**
     * @var \SplQueue|null
     */
    private $queue;
    
    /**
     * @param int $hwm High water mark. If the internal buffer has more than $hwm bytes, writes to the stream will
     *     return pending promises until the data is consumed.
     * @param string $data
     */
    public function __construct(int $hwm = 0, string $data = '')
    {
        $this->buffer = new Structures\Buffer($data);
        $this->hwm = (int) $hwm;
        if (0 > $this->hwm) {
            $this->hwm = 0;
        }

        if (0 !== $this->hwm) {
            $this->queue = new \SplQueue();
        }
    }

    /**
     * {@inheritdoc}
     */
    public function isOpen(): bool
    {
        return $this->open;
    }
    
    /**
     * {@inheritdoc}
     */
    public function close()
    {
        $this->free();
    }

    /**
     * Closes the stream and rejects any pending promises.
     *
     * @param \Throwable|null $exception
     */
    protected function free(\Throwable $exception = null)
    {
        $this->open = false;
        $this->writable = false;

        if (null !== $this->delayed && $this->delayed->isPending()) {
            $this->delayed->resolve('');
        }

        if (0 !== $this->hwm) {
            while (!$this->queue->isEmpty()) {
                /** @var \Icicle\Awaitable\Delayed $delayed */
                $delayed = $this->queue->shift();
                $delayed->cancel(
                    $exception = $exception ?: new ClosedException('The stream was unexpectedly closed.')
                );
            }
        }
    }

    /**
     * {@inheritdoc}
     */
    public function read(int $length = 0, string $byte = null, float $timeout = 0): \Generator
    {
        if (null !== $this->delayed) {
            throw new BusyError('Already waiting to read from stream.');
        }

        if (!$this->isReadable()) {
            throw new UnreadableException('The stream is no longer readable.');
        }

        $this->length = $length;
        if (0 > $this->length) {
            throw new InvalidArgumentError('The length should be a positive integer.');
        }

        $this->byte = strlen($byte) ? $byte[0] : null;

        if (!$this->buffer->isEmpty()) {
            $data = $this->remove();

            if (0 !== $this->hwm && $this->buffer->getLength() <= $this->hwm) {
                while (!$this->queue->isEmpty()) {
                    /** @var \Icicle\Awaitable\Delayed $delayed */
                    $delayed = $this->queue->shift();
                    $delayed->resolve();
                }
            }

            if (!$this->writable && $this->buffer->isEmpty()) {
                $this->close();
            }

            return $data;
        }

        $awaitable = new Delayed();
        $this->delayed = $awaitable;

<<<<<<< HEAD
        if ($timeout) {
            $promise = $promise->timeout($timeout, 'Reading from the stream timed out.');
        }

        try {
            return yield $promise;
=======
        if (0 !== $timeout) {
            $awaitable = $this->delayed->timeout($timeout);
        }

        try {
            yield $awaitable;
>>>>>>> 66e91d53
        } finally {
            $this->delayed = null;
        }
    }

    /**
     * Returns bytes from the buffer based on the current length or current search byte.
     *
     * @return string
     */
    private function remove(): string
    {
        if (null !== $this->byte && false !== ($position = $this->buffer->search($this->byte))) {
            if (0 === $this->length || $position < $this->length) {
                return $this->buffer->shift($position + 1);
            }

            return $this->buffer->shift($this->length);
        }

        if (0 === $this->length) {
            return $this->buffer->drain();
        }

        return $this->buffer->shift($this->length);
    }

    /**
     * {@inheritdoc}
     */
    public function isReadable(): bool
    {
        return $this->isOpen();
    }

    /**
     * {@inheritdoc}
     */
    public function write(string $data, float $timeout = 0): \Generator
    {
        return $this->send($data, $timeout, false);
    }

    /**
     * {@inheritdoc}
     */
    public function end(string $data = '', float $timeout = 0): \Generator
    {
        return $this->send($data, $timeout, true);
    }

    /**
     * @coroutine
     *
     * @param string $data
     * @param float|int $timeout
     * @param bool $end
     *
     * @return \Generator
     *
     * @resolve int Number of bytes written to the stream.
     *
     * @throws \Icicle\Stream\Exception\UnwritableException If the stream is not longer writable.
     */
    protected function send(string $data, float $timeout = 0, bool $end = false): \Generator
    {
        if (!$this->isWritable()) {
            throw new UnwritableException('The stream is no longer writable.');
        }

        $this->buffer->push($data);

        if (null !== $this->delayed && !$this->buffer->isEmpty()) {
            $this->delayed->resolve($this->remove());
        }

        if ($end) {
            if ($this->buffer->isEmpty()) {
                $this->close();
            } else {
                $this->writable = false;
            }
        }

        if (0 !== $this->hwm && $this->buffer->getLength() > $this->hwm) {
            $awaitable = new Delayed();
            $this->queue->push($awaitable);

<<<<<<< HEAD
            $promise = $deferred->getPromise();
            if ($timeout) {
                $promise = $promise->timeout($timeout, 'Writing to the stream timed out.');
            }

            try {
                yield $promise;
            } catch (\Throwable $exception) {
=======
            if (0 !== $timeout) {
                $awaitable = $awaitable->timeout($timeout);
            }

            try {
                yield $awaitable;
            } catch (Exception $exception) {
>>>>>>> 66e91d53
                if ($this->isOpen()) {
                    $this->free($exception);
                }
                throw $exception;
            }
        }

        return strlen($data);
    }

    /**
     * {@inheritdoc}
     */
    public function isWritable(): bool
    {
        return $this->writable;
    }
}<|MERGE_RESOLUTION|>--- conflicted
+++ resolved
@@ -9,24 +9,14 @@
 
 namespace Icicle\Stream;
 
-<<<<<<< HEAD
-use Icicle\Promise\Deferred;
+use Icicle\Awaitable\Delayed;
+use Icicle\Exception\InvalidArgumentError;
 use Icicle\Stream\Exception\{
     BusyError,
     ClosedException,
-    InvalidArgumentError,
     UnreadableException,
     UnwritableException
 };
-=======
-use Exception;
-use Icicle\Awaitable\Delayed;
-use Icicle\Exception\InvalidArgumentError;
-use Icicle\Stream\Exception\BusyError;
-use Icicle\Stream\Exception\ClosedException;
-use Icicle\Stream\Exception\UnreadableException;
-use Icicle\Stream\Exception\UnwritableException;
->>>>>>> 66e91d53
 
 /**
  * Serves as buffer that implements the stream interface, allowing consumers to be notified when data is available in
@@ -119,7 +109,7 @@
         $this->open = false;
         $this->writable = false;
 
-        if (null !== $this->delayed && $this->delayed->isPending()) {
+        if (null !== $this->delayed) {
             $this->delayed->resolve('');
         }
 
@@ -175,21 +165,12 @@
         $awaitable = new Delayed();
         $this->delayed = $awaitable;
 
-<<<<<<< HEAD
         if ($timeout) {
-            $promise = $promise->timeout($timeout, 'Reading from the stream timed out.');
+            $awaitable = $this->delayed->timeout($timeout);
         }
 
         try {
-            return yield $promise;
-=======
-        if (0 !== $timeout) {
-            $awaitable = $this->delayed->timeout($timeout);
-        }
-
-        try {
-            yield $awaitable;
->>>>>>> 66e91d53
+            return yield $awaitable;
         } finally {
             $this->delayed = null;
         }
@@ -278,24 +259,13 @@
             $awaitable = new Delayed();
             $this->queue->push($awaitable);
 
-<<<<<<< HEAD
-            $promise = $deferred->getPromise();
             if ($timeout) {
-                $promise = $promise->timeout($timeout, 'Writing to the stream timed out.');
-            }
-
-            try {
-                yield $promise;
-            } catch (\Throwable $exception) {
-=======
-            if (0 !== $timeout) {
                 $awaitable = $awaitable->timeout($timeout);
             }
 
             try {
                 yield $awaitable;
-            } catch (Exception $exception) {
->>>>>>> 66e91d53
+            } catch (Throwable $exception) {
                 if ($this->isOpen()) {
                     $this->free($exception);
                 }
