{
    "name": "icicleio/stream",
    "description": "Asynchronous streams for Icicle.",
    "keywords": [
        "asynchronous",
        "async",
        "stream"
    ],
    "homepage": "http://icicle.io",
    "license": "Apache-2.0",
    "authors": [
        {
            "name": "Aaron Piotrowski",
            "email": "aaron@icicle.io"
        }
    ],
    "require": {
<<<<<<< HEAD
        "icicleio/icicle": "~2.0"
=======
        "icicleio/icicle": "^0.8"
>>>>>>> 1db77961
    },
    "require-dev": {
        "phpunit/phpunit": "~5.0"
    },
<<<<<<< HEAD
    "minimum-stability": "dev",
    "extra": {
        "branch-alias": {
            "dev-master": "2.0.x-dev",
            "dev-v1.x": "1.x-dev",
            "dev-v0.1.x": "0.1.x-dev"
        }
    },
=======
>>>>>>> 1db77961
    "autoload": {
        "psr-4": {
            "Icicle\\Stream\\": "src"
        }
    },
    "autoload-dev": {
        "psr-4": {
            "Icicle\\Tests\\Stream\\": "tests"
        }
    }
}<|MERGE_RESOLUTION|>--- conflicted
+++ resolved
@@ -15,26 +15,17 @@
         }
     ],
     "require": {
-<<<<<<< HEAD
         "icicleio/icicle": "~2.0"
-=======
-        "icicleio/icicle": "^0.8"
->>>>>>> 1db77961
     },
     "require-dev": {
         "phpunit/phpunit": "~5.0"
     },
-<<<<<<< HEAD
     "minimum-stability": "dev",
     "extra": {
         "branch-alias": {
-            "dev-master": "2.0.x-dev",
-            "dev-v1.x": "1.x-dev",
-            "dev-v0.1.x": "0.1.x-dev"
+            "dev-master": "2.0.x-dev"
         }
     },
-=======
->>>>>>> 1db77961
     "autoload": {
         "psr-4": {
             "Icicle\\Stream\\": "src"
