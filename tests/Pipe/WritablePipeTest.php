--- conflicted
+++ resolved
@@ -421,31 +421,6 @@
     {
         list($readable, $writable) = $this->createStreams();
 
-<<<<<<< HEAD
-        $await = $this->getMockBuilder(Io::class)
-            ->disableOriginalConstructor()
-            ->getMock();
-
-        $loop = $this->getMock(LoopInterface::class);
-
-        $loop->expects($this->once())
-            ->method('await')
-            ->will($this->returnValue($await));
-
-        Loop\loop($loop);
-
-        $writable->rebind();
-    }
-
-    /**
-     * @depends testRebind
-     */
-    public function testRebindAfterPendingWrite()
-    {
-        list($readable, $writable) = $this->createStreams();
-
-=======
->>>>>>> 2fe9b238
         do { // Write until a pending promise is returned.
             $promise = new Coroutine($writable->write(self::WRITE_STRING));
             Loop\tick(false);
